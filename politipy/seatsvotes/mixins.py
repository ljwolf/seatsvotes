from warnings import warn as Warn
from collections import OrderedDict
from .gelmanking import utils as gkutil
import numpy as np
import pandas as pd

try:
    import matplotlib.pyplot as plt
except ImportError:
    class RaiseForMissingMPL(object):
        def __getattribute__(*_, **__):
            raise ImportError("No module named matplotlib") 
    plt = RaiseForMissingMPL()

class GIGOError(Exception):
    """
    You're trying to do something that will significantly harm
    the validity of your inference.
    """
    pass
    
class Preprocessor(object):
    """
    """
    @classmethod
    def from_arrays(cls, voteshares, 
                       turnout, 
                       years, 
                       redistrict,
                       district_ids,
                       covariates = None,
                       missing = 'drop',
                       uncontested = None,
                       break_on_GIGO = True
                       ):
        """
        Everything must be:
        1. no nan
        2. no uncontesteds/uncontesteds are resolved to 0,1
        3. all arrays are (nt,k), where k is the number of 
            relevant covariates for the attribute. 
        4. 
        """
        if covariates is None:
            covariates = dict()
        frame = pd.DataFrame.from_dict(
                                       dict(vote_share = voteshares,
                                            turnout = turnout,
                                            year = years,
                                            redistrict = redistrict,
                                            district_id = district_ids,
                                            **covariates
                                            ))
        return cls(frame, 
                   share_column='vote_share', 
                   weight_column='turnout',
                   covariates = list(covariates.keys()),
                   years = 'year',
                   redistrict = 'redistrict',
                   district_id = 'district_id',
                   missing=missing,
                   uncontested=uncontested,
                   break_on_GIGO=break_on_GIGO)

    def __init__(self, frame, 
                 share_column='vote_share', 
                 covariates = None,
                 weight_column=None,
                 year_column = 'year',
                 redistrict_column = None,
                 district_id = 'district_id',
                 missing = 'drop', 
                 uncontested=None,
                 break_on_GIGO=True):
        super().__init__()
        if break_on_GIGO:
            self._GIGO = lambda x: GIGOError(x)
        else:
            self._GIGO = lambda x: Warn(x, category=GIGOError, stacklevel=2)
        self.elex_frame = frame.copy(deep=True)
        if covariates is None:
            self._covariate_cols = []
        else:
            self._covariate_cols = list(covariates)
<<<<<<< HEAD

        self._year_column =year_column
        self._redistrict_column = redistrict_column
        self._district_id_column = district_id
        self._weight_column = weight_column
        self.elex_frame.rename(columns=dict(vote_share=share_column), inplace=True)
=======
        provided = [x for x in (share_column, *self._covariate_cols,
                                weight_column,
                                year_column, redistrict_column,
                                district_id) if x is not None]
        self.elex_frame[provided]
        self.elex_frame.rename(columns={
            district_id : 'district_id',
            year_column : 'year',
            weight_column : 'weight',
            redistrict_column : 'redistrict'
            }, inplace=True)
        if weight_column is None:
            self.elex_frame['weight'] = 1
>>>>>>> eb43932b

        if uncontested is None:
            uncontested = dict(method='censor')
        elif isinstance(uncontested, str):
            uncontested = dict(method=uncontested)
        if uncontested['method'].lower().startswith('imp'):
            uncontested['covariates'] = self._covariate_cols
<<<<<<< HEAD
        print(uncontested)
=======
>>>>>>> eb43932b
        self._resolve_missing(method=missing)
        self._resolve_uncontested(**uncontested)
        if uncontested.get('ordinal', True):
            if uncontested['method'].lower() != 'drop':
                self._covariate_cols.append('uncontested')
        else:
            dummies = pd.get_dummies(self.elex_frame.uncontested)
            dummies.columns = ['uncontested_R', 
                                 'contested', 
                               'uncontested_D']
            self.elex_frame = pd.concat((self.elex_frame, dummies),axis=1)
            self.elex_frame.drop('uncontested', axis=1, inplace=True)
            if uncontested['method'].lower() != 'drop':
                self._covariate_cols.extend(dummies.columns.tolist()) 


        if year_column is not None:
            try:
<<<<<<< HEAD
                self.elex_frame[self._year_column]
=======
                self.elex_frame['year'] = self.elex_frame.year.astype(int)
>>>>>>> eb43932b
            except KeyError:
                raise KeyError("The provided year column is not found in the dataframe."
                               " Provided: {}".format(self._year_column))
        if redistrict_column is not None:
            try:
<<<<<<< HEAD
                self.elex_frame[self._redistrict_column]
            except KeyError:
                raise KeyError("The provided year column is not found in the dataframe."
                               "\n\tProvided: {}".format(self._redistrict_column))
        
        self.wide = gkutil.make_designs(self.elex_frame,
                            years=self.elex_frame[self._year_column] if self._year_column is not None else None,
                            redistrict=self.elex_frame[self._redistrict_column] if self._redistrict_column is not None else None,
                            district_id=self._district_id_column)
=======
                self.elex_frame.redistrict = self.elex_frame.redistrict.astype(int)
            except KeyError:
                raise KeyError("The provided year column is not found in the dataframe."
                               "\n\tProvided: {}".format(self._redistrict_column))
        self.wide = gkutil.make_designs(self.elex_frame,
                            years=self.elex_frame.year,
                            redistrict=self.elex_frame.get('redistrict'),
                            district_id='district_id')
>>>>>>> eb43932b
        self.long = pd.concat(self.wide, axis=0)

    def _resolve_missing(self, method='drop'):
        if (method.lower() == 'drop'):
            self.elex_frame.dropna(subset=self._covariate_cols,
                                   inplace=True)
        else:
            raise KeyError("Method to resolve missing data not clear."
                           "\n\tRecieved: {}\n\t Supported: 'drop'"
                           "".format(method))

    def _resolve_uncontested(self, method='censor', 
                              floor=None, ceil=None,
                              **special):
        if (method.lower().startswith('winsor') or
            method.lower().startswith('censor')):
            floor, ceil = .25, .75
        elif (method.lower() in ('shift', 'drop')):
            floor, ceil = .05, .95
        elif method.lower().startswith('imp'):
            if special.get('covariates') is []:
                raise self._GIGO("Imputation selected but no covariates "
                                "provided. Shifting uncontesteds to the "
                                "mean is likely to harm the validity "
                                "of inference. Provide a list to "
                                "coviarate_cols to fix.")
            if 'year' not in self.elex_frame:
                raise self._GIGO("Imputation pools over each year. No "
                                "years were provided in the input "
                                "dataframe. Provide a year variate "
                                "in the input dataframe to fix")
<<<<<<< HEAD
            special['weight_column'] = special.get('weight_column', self._weight_column)
=======
            floor, ceil = .25, .75
>>>>>>> eb43932b
        else:
            raise KeyError("Uncontested method not understood."
                            "\n\tRecieved: {}"
                            "\n\tSupported: 'censor', 'winsor', "
                            "'shift', 'drop', 'impute',"
                            " 'impute_recursive'".format(method))
        #if self.elex_frame.vote_share.isnull().any():
        #    raise self._GIGO("There exists a null vote share with full "
        #                    "covariate information. In order to impute,"
        #                    "the occupancy of the seat should be known. "
        #                    "Go through the data and assign records with "
        #                    "unknown vote share a 0 if the seat was "
        #                    "awarded to the opposition and 1 if the seat "
        #                    "was awarded to the reference party to fix.")

        if method.lower() == 'impute_recursive':
            wide = gkutil.make_designs(self.elex_frame,
                            years=self.elex_frame.get(self._year_column),
                            redistrict=self.elex_frame.get(self._redistrict_column),
                            district_id=self._district_id_column)
            design = pd.concat(wide, axis=1)
        else:
            design = self.elex_frame.copy(deep=True)


        self._prefilter = self.elex_frame.copy(deep=True)
        self.elex_frame = _unc[method](design,
                                       floor=floor, ceil=ceil,
                                       **special)
    
    def _extract_election(self, t=-1, year=None):
        """
        get the essential statistics from the `t`th election.

        Argument
        ---------
        t       :   int
                    index of time desired. This should be a valid index to self.models
        year    :   int
                    index of year desired. This should be some year contained in the index of self.params

        Returns
        ----------
        a tuple of observed data:
        turnout             : (n,1) vector of the turnouts over n districts in election t
        vote_shares         : (n,p) the share of votes won by party j, j = 1, 2, ... p
        party_vote_shares   : (p,)  the share of overall votes won by party j
        seats               : (n,p) the binary indicators showing whether party j won each seat
        party_seat_share    : (p,)  the share of overall seats won by party j
        """
        if year is not None:
            t = list(self.years).index(year)
        obs_refparty_shares = self.wide[t].vote_share[:,None]
        obs_vote_shares = np.hstack((obs_refparty_shares, 1-obs_refparty_shares))
        obs_seats = (obs_vote_shares > .5).astype(int)
        obs_turnout = self.wide[t].weight
        obs_party_vote_shares = np.average(obs_vote_shares,
                                           weights=obs_turnout, axis=0)
        obs_party_seat_shares = np.mean(obs_seats, axis=0)
        return (obs_turnout, obs_vote_shares, obs_party_vote_shares,
                             obs_seats, obs_party_seat_shares)

class Plotter(object):
    """
    Class to proide plotting capabilities to various seats-votes simulation methods. 
    """

    def __init__(self):
        super().__init__()

    @property
    def years(self):
        raise NotImplementedError("'years' must be implemented on child class {}"
                                  "In order to be used.".format(type(self)))

    def _extract_election(self, *args, **kwargs):
        raise NotImplementedError("'_extract_election' must be implemented on child class {}"
                                  " in order to be used.".format(type(self)))
    
    def simulate_elections(self, *args, **kwargs):
        raise NotImplementedError("'simulate_elections' must be implemented on child class {}"
                                  " in order to be used.".format(type(self)))
        

    def plot_rankvote(self, t=-1, year= None, normalize=False, mean_center=False,
                      ax=None, fig_kw = dict(), scatter_kw=dict(c='k')): 
        """
        Plot the rankvote curve for the given time period. 

        Arguments
        ---------
        t   :   int
                time index
        year:   int
                year to plot. Overrides t
        normalize   :   bool
                        flag denoting whether to normalize ranks to [0,1]
        mean_center :   bool
                        flag denoting whether to center the rankvote to the 
                        party vote share. If both normalize and mean_center, 
                        the plot is actually the seats-votes curve.
        ax          :   matplotlib.AxesSubPlot
                        an axis to plot the data on. If None, will create a new
                        figure.
        fig_kw      :   dict
                        keyword arguments for the plt.figure() call, if applicable.
        scatter_kw  :   dict
                        keyword arguments for the ax.scatter call, if applicable.

        Returns
        -------
        figure and axis of the rank vote plot
        """
        from scipy.stats import rankdata 
        turnout, vshares, pvshares, *rest = self._extract_election(t=t, year=year)
        vshares = vshares[:,0]
        if ax is None:
            f = plt.figure(**fig_kw)
            ax = plt.gca()
        else:
            f = plt.gcf()
        ranks = rankdata(1-vshares, method='max').astype(float)
        if normalize:
            ranks = ranks / len(ranks)
        if mean_center:
            plotshares = (1 - vshares) + (pvshares[0] - .5)
        else:
            plotshares = 1 - vshares
        ax.scatter(plotshares, ranks, **scatter_kw)
        if normalize and mean_center:
            title = 'Seats-Votes Curve ({})'
        elif normalize:
            title = 'Normalized Rank-Votes Curve ({})'
        elif mean_center:
            title = 'Centered Rank-Votes Curve ({})'
        else:
            title = 'Rank-Votes Curve ({})'
        if year is None:
            year = self.years[t]
        ax.set_title(title.format(year))
        return f,ax

    def plot_empirical_seatsvotes(self, *args, **kwargs):
        """
        This is plot_rankvote with normalize and mean_center forced to be true.
        """
        kwargs['normalize'] = True
        kwargs['mean_center'] = True
        return self.plot_rankvote(*args, **kwargs)

    def plot_simulated_seatsvotes(self, n_sims=10000, swing=None, Xhyp=None,
                                  target_v=None, t=-1, year=None, predict=False,
                                  ax=None, fig_kw=dict(),
                                  scatter_kw=dict(),
                                  mean_center=True, normalize=True, 
                                  silhouette = True, 
                                  q=[5,50,95], 
                                  env_kw=dict(), median_kw=dict(),
                                  return_sims = False):
        from scipy.stats import rankdata
        if target_v is None:
            target_v = self._extract_election(t=t, year=year)[2][0] #democrat party vote share in t/year
        sims = self.simulate_elections(t=t, year=year, n_sims=n_sims, swing=swing, 
                                       target_v=target_v, fix=False, predict=predict)
        ranks = [rankdata(1-sim, method='max').astype(float) for sim in sims] 
        N = len(sims[0])
        
        if ax is None:
            f = plt.figure(**fig_kw)
            ax = plt.gca()
        else:
            f = plt.gcf()

        shift = (target_v - .5) if mean_center else 0
        rescale = N if normalize else 1

        if silhouette:
            #force silhouette aesthetics
            scatter_kw['alpha'] = scatter_kw.get('alpha', .01)
            scatter_kw['color'] = scatter_kw.get('color', 'k')
            scatter_kw['linewidth'] = scatter_kw.get('linewidth', 0)
            scatter_kw['marker'] = scatter_kw.get('marker', 'o')
            tally = OrderedDict()
            tally.update({i:[] for i in range(1, N+1)})
            for sim, rank in zip(sims, ranks):
                for hi, ri in zip(sim, rank):
                    tally[ri].append(hi)
            ptiles = OrderedDict([(i,np.percentile(tally[i], q=q)) for i in tally.keys()])
            lo, med, hi = np.vstack(ptiles.values()).T
        else:
            #suggest these otherwise, if user doesn't provide alternatives
            scatter_kw['alpha'] = scatter_kw.get('alpha', .2)
            scatter_kw['color'] = scatter_kw.get('color', 'k')
            scatter_kw['linewidth'] = scatter_kw.get('linewidth', 0)
            scatter_kw['marker'] = scatter_kw.get('marker', 'o')
        for sim, rank in zip(sims, ranks):
            ax.scatter((1-sim)+shift, rank/rescale, **scatter_kw)
        if silhouette:
            env_kw['linestyle'] = env_kw.get('linestyle', '-')
            env_kw['color'] = env_kw.get('color', '#FD0E35')
            env_kw['linewidth'] = env_kw.get('linewidth', 1)
            median_kw['linestyle'] = median_kw.get('linestyle', '-')
            median_kw['color'] = median_kw.get('color', '#FD0E35')
            ax.plot((1-lo)+shift, np.arange(1, N+1)/rescale, **env_kw)
            ax.plot((1-med)+shift, np.arange(1, N+1)/rescale, **median_kw)
            ax.plot((1-hi)+shift, np.arange(1, N+1)/rescale, **env_kw)
        if return_sims:
            return f,ax, sims, ranks
        return f,ax

###################################
# Dispatch Table for Uncontesteds #
###################################

def _censor_unc(design, floor=.25, ceil=.75):
    """
    This will clip vote shares to the given mask.
    """
    indicator = ((design.vote_share > ceil).astype(int) + 
                 (design.vote_share < floor).astype(int) * -1)
    design['uncontested'] = indicator
    design['vote_share'] = np.clip(design.vote_share,
                                   a_min=floor, a_max=ceil)
    return design

def _shift_unc(design, floor=.05, ceil=.95, lower_to=.25, ceil_to=.75):
    """
    This replicates the "uncontested.default" method from JudgeIt, which replaces
    the uncontested elections (those outside of the (.05, .95) range) to (.25,.75).
    """
    indicator = ((design.vote_share > ceil).astype(int) + 
                 (design.vote_share < floor).astype(int) * -1)
    design['uncontested'] = indicator
    lowers = design.query('vote_share < @floor').index
    ceils = design.query('vote_share > @ceil').index
    design.ix[lowers, 'vote_share'] = lower_to
    design.ix[ceils, 'vote_share'] = ceil_to
    return design

def _winsor_unc(design, floor=.25, ceil=.75):
    """
    This winsorizes vote shares to a given percentile.
    """
    indicator = ((design.vote_share > ceil).astype(int) + 
                 (design.vote_share < floor).astype(int) * -1)
    design['uncontested'] = indicator
    try:
        from scipy.stats.mstats import winsorize
    except ImportError:
        Warn('Cannot import scipy.stats.mstats.winsorize, censoring instead.',
                stacklevel=2)
        return _censor_unc(shares, floor=floor, ceil=ceil)
    # WARNING: the winsorize function here is a little counterintuitive in that
    #          it requires the ceil limit to be stated as "from the right,"
    #          so it should be less than .5, just like "floor"
    design['vote_share'] = np.asarray(winsorize(design.vote_share, 
                                                limits=(floor, 1-ceil)))
    return design

def _drop_unc(design, floor=.05, ceil=.95):
    """
    This drops uncontested votes that are more extreme than the provided
    floor or ceil.
    """
    design['uncontested'] = 0
    mask = (design.vote_share < floor) + (design.vote_share > (ceil))
    return design[~mask]

<<<<<<< HEAD
def _impute_unc(design, covariates, weight_column=None, 
=======
def _impute_unc(design, covariates, 
>>>>>>> eb43932b
                floor=.25, ceil=.75, fit_params=dict()):
    """
    This imputes the uncontested seats according 
    to the covariates supplied for the model. Notably, this does not
    use the previous years' voteshare to predict the imputed voteshare.
    """
    try:
        import statsmodels.api as sm
    except ImportError:
        warn("Must have statsmodels installed to conduct imputation", 
             category=ImportError, stacklevel=2)
        raise
    indicator = ((design.vote_share > ceil).astype(int) + 
                 (design.vote_share < floor).astype(int) * -1)
    design['uncontested'] = indicator
    imputed = []
    for yr,contest in design.groupby("year"):
        mask = (contest.vote_share < floor) | (contest.vote_share > (ceil))
        mask |= contest.vote_share.isnull()
        contested = contest[~mask]
        uncontested = contest[mask]
        unc_ix = uncontested.index
        imputor = sm.WLS(contested.vote_share, 
                         sm.add_constant(contested[covariates]),
<<<<<<< HEAD
                         weights=contested.get(weight_column, [1]*len(contested.vote_share))).fit(**fit_params)
=======
                         weights=contested.weight).fit(**fit_params)
>>>>>>> eb43932b
        contest.ix[unc_ix, 'vote_share'] = imputor.predict(
                                                           sm.add_constant(
                                                           uncontested[covariates],
                                                           has_constant='add'))
        imputed.append(contest)
    return pd.concat(imputed, axis=0)

def _impute_using_prev_voteshare(design, covariates,
                                 floor=.25, ceil=.75, fit_params=dict()):
    raise NotImplementedError('recursive imputation, using previous year voteshares to impute '
                              'current uncontested elections, is not supported at this time')
    try:
        import statsmodels.api as sm
    except ImportError:
        warn("Must have statsmodels installed to conduct imputation", 
             category=ImportError, stacklevel=2)
    imputed = []
    covariates += ['vote_share__prev']
    for yr, contest in design.groupby("year"):
        # iterate through, estimating models with only 
        # mutually-contested pairs with no redistricting, then 
        # predict the uncontested election. With that h, move to the next time.
        ...

_unc = dict(censor=_censor_unc,
            shift=_shift_unc,
            judgeit=_shift_unc,
            winsor=_winsor_unc,
            drop=_drop_unc,
            impute=_impute_unc,
            imp=_impute_unc,
            impute_recursive=_impute_using_prev_voteshare)<|MERGE_RESOLUTION|>--- conflicted
+++ resolved
@@ -82,14 +82,6 @@
             self._covariate_cols = []
         else:
             self._covariate_cols = list(covariates)
-<<<<<<< HEAD
-
-        self._year_column =year_column
-        self._redistrict_column = redistrict_column
-        self._district_id_column = district_id
-        self._weight_column = weight_column
-        self.elex_frame.rename(columns=dict(vote_share=share_column), inplace=True)
-=======
         provided = [x for x in (share_column, *self._covariate_cols,
                                 weight_column,
                                 year_column, redistrict_column,
@@ -103,7 +95,6 @@
             }, inplace=True)
         if weight_column is None:
             self.elex_frame['weight'] = 1
->>>>>>> eb43932b
 
         if uncontested is None:
             uncontested = dict(method='censor')
@@ -111,10 +102,6 @@
             uncontested = dict(method=uncontested)
         if uncontested['method'].lower().startswith('imp'):
             uncontested['covariates'] = self._covariate_cols
-<<<<<<< HEAD
-        print(uncontested)
-=======
->>>>>>> eb43932b
         self._resolve_missing(method=missing)
         self._resolve_uncontested(**uncontested)
         if uncontested.get('ordinal', True):
@@ -133,27 +120,12 @@
 
         if year_column is not None:
             try:
-<<<<<<< HEAD
-                self.elex_frame[self._year_column]
-=======
                 self.elex_frame['year'] = self.elex_frame.year.astype(int)
->>>>>>> eb43932b
             except KeyError:
                 raise KeyError("The provided year column is not found in the dataframe."
                                " Provided: {}".format(self._year_column))
         if redistrict_column is not None:
             try:
-<<<<<<< HEAD
-                self.elex_frame[self._redistrict_column]
-            except KeyError:
-                raise KeyError("The provided year column is not found in the dataframe."
-                               "\n\tProvided: {}".format(self._redistrict_column))
-        
-        self.wide = gkutil.make_designs(self.elex_frame,
-                            years=self.elex_frame[self._year_column] if self._year_column is not None else None,
-                            redistrict=self.elex_frame[self._redistrict_column] if self._redistrict_column is not None else None,
-                            district_id=self._district_id_column)
-=======
                 self.elex_frame.redistrict = self.elex_frame.redistrict.astype(int)
             except KeyError:
                 raise KeyError("The provided year column is not found in the dataframe."
@@ -162,7 +134,6 @@
                             years=self.elex_frame.year,
                             redistrict=self.elex_frame.get('redistrict'),
                             district_id='district_id')
->>>>>>> eb43932b
         self.long = pd.concat(self.wide, axis=0)
 
     def _resolve_missing(self, method='drop'):
@@ -194,11 +165,7 @@
                                 "years were provided in the input "
                                 "dataframe. Provide a year variate "
                                 "in the input dataframe to fix")
-<<<<<<< HEAD
-            special['weight_column'] = special.get('weight_column', self._weight_column)
-=======
             floor, ceil = .25, .75
->>>>>>> eb43932b
         else:
             raise KeyError("Uncontested method not understood."
                             "\n\tRecieved: {}"
@@ -467,11 +434,7 @@
     mask = (design.vote_share < floor) + (design.vote_share > (ceil))
     return design[~mask]
 
-<<<<<<< HEAD
-def _impute_unc(design, covariates, weight_column=None, 
-=======
 def _impute_unc(design, covariates, 
->>>>>>> eb43932b
                 floor=.25, ceil=.75, fit_params=dict()):
     """
     This imputes the uncontested seats according 
@@ -496,11 +459,7 @@
         unc_ix = uncontested.index
         imputor = sm.WLS(contested.vote_share, 
                          sm.add_constant(contested[covariates]),
-<<<<<<< HEAD
-                         weights=contested.get(weight_column, [1]*len(contested.vote_share))).fit(**fit_params)
-=======
                          weights=contested.weight).fit(**fit_params)
->>>>>>> eb43932b
         contest.ix[unc_ix, 'vote_share'] = imputor.predict(
                                                            sm.add_constant(
                                                            uncontested[covariates],
